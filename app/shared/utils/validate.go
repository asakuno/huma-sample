--- conflicted
+++ resolved
@@ -31,14 +31,14 @@
 
 	// Generate schema from type
 	schema := huma.SchemaFromType(v.registry, t)
-	
+
 	// Create path buffer and result
 	pb := huma.NewPathBuffer([]byte{}, 0)
 	res := &huma.ValidateResult{}
-	
+
 	// Validate the data
 	huma.Validate(v.registry, schema, pb, huma.ModeWriteToServer, data, res)
-	
+
 	return res.Errors
 }
 
@@ -56,16 +56,16 @@
 // ValidatePassword validates password strength with detailed feedback
 func ValidatePassword(password string) []string {
 	var errors []string
-	
+
 	if len(password) < 8 {
 		errors = append(errors, "Password must be at least 8 characters long")
 	}
-	
+
 	hasUpper := false
 	hasLower := false
 	hasDigit := false
 	hasSpecial := false
-	
+
 	for _, char := range password {
 		switch {
 		case 'A' <= char && char <= 'Z':
@@ -78,7 +78,7 @@
 			hasSpecial = true
 		}
 	}
-	
+
 	if !hasUpper {
 		errors = append(errors, "Password must contain at least one uppercase letter")
 	}
@@ -91,7 +91,7 @@
 	if !hasSpecial {
 		errors = append(errors, "Password must contain at least one special character")
 	}
-	
+
 	return errors
 }
 
@@ -114,7 +114,7 @@
 	// Remove spaces and dashes
 	phone = strings.ReplaceAll(phone, " ", "")
 	phone = strings.ReplaceAll(phone, "-", "")
-	
+
 	if !phoneRegex.MatchString(phone) {
 		return fmt.Errorf("invalid phone number format")
 	}
@@ -127,11 +127,11 @@
 	if !strings.HasPrefix(url, "http://") && !strings.HasPrefix(url, "https://") {
 		return fmt.Errorf("URL must start with http:// or https://")
 	}
-	
+
 	if len(url) < 10 { // Minimum viable URL length
 		return fmt.Errorf("invalid URL format")
 	}
-	
+
 	return nil
 }
 
@@ -181,27 +181,14 @@
 		}
 		return nil
 	}
-	
+
 	// Simple IPv6 validation
 	ipv6Regex := regexp.MustCompile(`^(([0-9a-fA-F]{1,4}:){7}[0-9a-fA-F]{1,4}|::)$`)
 	if !ipv6Regex.MatchString(ip) {
 		return fmt.Errorf("invalid IP address format")
 	}
-	
+
 	return nil
 }
 
-<<<<<<< HEAD
-// Helper function to check special characters
-func isSpecialChar(char rune) bool {
-	specialChars := "!@#$%^&*()_+-=[]{}|;':\",./<>?"
-	for _, sc := range specialChars {
-		if char == sc {
-			return true
-		}
-	}
-	return false
-}
-=======
-// Note: isSpecialChar function is defined in password.go to avoid duplication
->>>>>>> 8f503d5d
+// Note: isSpecialChar function is defined in password.go to avoid duplication